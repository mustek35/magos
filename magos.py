--- conflicted
+++ resolved
@@ -1,1236 +1,1219 @@
-import sys
-import json
-import requests
-from datetime import datetime, timedelta
-import math
-import time
-import os
-import argparse
-from typing import Dict, List, Optional, Tuple
-from dataclasses import dataclass
-from urllib.parse import urljoin
-
-# Debug flag controlled by environment variable or --debug argument
-DEBUG = os.environ.get("MAGOS_DEBUG") == "1"
-
-try:
-    from PyQt6.QtWidgets import (QApplication, QMainWindow, QVBoxLayout, 
-                                 QHBoxLayout, QWidget, QLineEdit, QPushButton, 
-                                 QLabel, QTextEdit, QTableWidget, QTableWidgetItem,
-                                 QTabWidget, QGroupBox, QFormLayout, QSpinBox,
-                                 QDoubleSpinBox, QCheckBox, QComboBox, QProgressBar,
-                                 QSplitter, QMessageBox, QListWidget, QFrame)
-    from PyQt6.QtCore import QThread, pyqtSignal, QTimer, Qt, QUrl
-    from PyQt6.QtWebEngineWidgets import QWebEngineView
-    from PyQt6.QtGui import QFont, QPalette, QColor
-    PYQT_VERSION = 6
-except ImportError:
-    print("PyQt6 no está instalado. Intentando con PyQt5...")
-    try:
-        from PyQt5.QtWidgets import (QApplication, QMainWindow, QVBoxLayout, 
-                                     QHBoxLayout, QWidget, QLineEdit, QPushButton, 
-                                     QLabel, QTextEdit, QTableWidget, QTableWidgetItem,
-                                     QTabWidget, QGroupBox, QFormLayout, QSpinBox,
-                                     QDoubleSpinBox, QCheckBox, QComboBox, QProgressBar,
-                                     QSplitter, QMessageBox, QListWidget, QFrame)
-        from PyQt5.QtCore import QThread, pyqtSignal, QTimer, Qt, QUrl
-        from PyQt5.QtWebEngineWidgets import QWebEngineView
-        from PyQt5.QtGui import QFont, QPalette, QColor
-        PYQT_VERSION = 5
-    except ImportError:
-        print("Error: Ni PyQt6 ni PyQt5 están instalados.")
-        print("Instala uno de ellos usando:")
-        print("pip install PyQt6 PyQt6-WebEngine requests")
-        print("o")
-        print("pip install PyQt5 PyQt5-tools requests")
-        sys.exit(1)
-
-@dataclass
-class Detection:
-    """Clase para representar una detección del radar"""
-    id: str
-    timestamp: datetime
-    x: float
-    y: float
-    speed: float
-    heading: float
-    confidence: float
-    track_id: Optional[str] = None
-    is_false_positive: bool = False
-
-@dataclass
-class Track:
-    """Clase para representar una trayectoria"""
-    track_id: str
-    detections: List[Detection]
-    start_time: datetime
-    last_update: datetime
-    speed: float
-    heading: float
-    distance_traveled: float
-    is_valid: bool = True
-
-class RadarAPI:
-    """Clase para manejar la comunicación con el radar MAGOS"""
-    
-    def __init__(self, base_url: str, username: str, password: str):
-        self.base_url = base_url.rstrip('/')
-        self.username = username
-        self.password = password
-        self.token = None
-        self.session = requests.Session()
-        
-    def authenticate(self) -> bool:
-        """Autentica con el radar y obtiene el token"""
-        try:
-            auth_url = f"{self.base_url}/api/auth/login"
-            if DEBUG:
-                print(f"DEBUG: Autenticando en {auth_url}")
-            response = self.session.post(auth_url, json={
-                "username": self.username,
-                "password": self.password
-            })
-
-            if DEBUG:
-                print(f"DEBUG: Código de respuesta {response.status_code}")
-
-            data = None
-            if response.headers.get('Content-Type', '').startswith('application/json'):
-                try:
-                    data = response.json()
-                    if DEBUG:
-                        print(f"DEBUG: Respuesta {data}")
-                except Exception as e:
-                    if DEBUG:
-                        print(f"DEBUG: Error leyendo JSON: {e}")
-            else:
-                if DEBUG:
-                    print(f"DEBUG: Texto de respuesta {response.text[:200]}")
-
-            if response.status_code == 200 and data and 'token' in data:
-                self.token = data.get('token')
-                if DEBUG:
-                    print(f"DEBUG: Token obtenido {self.token}")
-                self.session.headers.update({'Authorization': f'Bearer {self.token}'})
-                return True
-            else:
-                if DEBUG:
-                    print("DEBUG: Autenticación no exitosa")
-                return False
-        except Exception as e:
-            msg = f"Error de autenticación: {e}"
-            if DEBUG:
-                print(f"DEBUG: {msg}")
-            else:
-                print(msg)
-            return False
-    
-    def get_detections(self, start_time: datetime = None, end_time: datetime = None) -> List[Detection]:
-        """Obtiene las detecciones del radar"""
-        try:
-            if not start_time:
-                start_time = datetime.now() - timedelta(minutes=5)
-            if not end_time:
-                end_time = datetime.now()
-            
-            # URL basada en la estructura de la API Digifort
-            url = f"{self.base_url}/Interface/Analytics/Search"
-            params = {
-                'StartDate': start_time.strftime('%Y.%m.%d'),
-                'StartTime': start_time.strftime('%H.%M.%S.000'),
-                'EndDate': end_time.strftime('%Y.%m.%d'),
-                'EndTime': end_time.strftime('%H.%M.%S.000'),
-                'EventTypes': 'DETECTION,PRESENCE,VEHICLE_DETECTION',
-                'ResponseFormat': 'JSON',
-                'AuthUser': self.username,
-                'AuthPass': self.password
-            }
-            
-            if DEBUG:
-                print(f"DEBUG: Solicitando detecciones en {url} con {params}")
-            response = self.session.get(url, params=params)
-            if DEBUG:
-                print(f"DEBUG: Código de respuesta {response.status_code}")
-            
-            if response.status_code == 200:
-                data = response.json()
-                detections = []
-                
-                # Procesar las detecciones según la estructura de la API
-                if 'Response' in data and 'Data' in data['Response']:
-                    records = data['Response']['Data'].get('Records', [])
-                    
-                    for record in records:
-                        detection = Detection(
-                            id=str(record.get('RECORDCODE', '')),
-                            timestamp=datetime.strptime(record.get('STARTDATE', ''), '%Y-%m-%d %H:%M:%S.%f'),
-                            x=float(record.get('X_COORDINATE', 0)),
-                            y=float(record.get('Y_COORDINATE', 0)),
-                            speed=float(record.get('SPEED', 0)),
-                            heading=float(record.get('HEADING', 0)),
-                            confidence=float(record.get('CONFIDENCE', 0)),
-                            track_id=record.get('TRACK_ID')
-                        )
-                        detections.append(detection)
-                
-                return detections
-            return []
-        except Exception as e:
-            print(f"Error obteniendo detecciones: {e}")
-            return []
-
-    def fetch_webclient_html(self) -> Optional[str]:
-        """Descarga la interfaz web completa usando la sesión autenticada"""
-        if not self.token:
-            if DEBUG:
-                print("DEBUG: No hay token disponible para obtener la página")
-            return None
-
-        try:
-            web_url = urljoin(self.base_url + '/', 'webclient/')
-            if DEBUG:
-                print(f"DEBUG: Solicitando página web en {web_url}")
-            response = self.session.get(web_url, params={"token": self.token})
-            if DEBUG:
-                print(f"DEBUG: Código de respuesta {response.status_code}")
-            if response.status_code == 200:
-                return response.text
-        except Exception as e:
-            if DEBUG:
-                print(f"DEBUG: Error al obtener página: {e}")
-        return None
-
-class FalsePositiveFilter:
-    """Filtro para eliminar falsos positivos"""
-    
-    def __init__(self):
-        self.min_track_duration = 10.0  # segundos
-        self.min_distance_traveled = 50.0  # metros
-        self.min_speed_threshold = 1.0  # m/s
-        self.max_stationary_time = 5.0  # segundos
-        
-    def filter_detections(self, detections: List[Detection]) -> List[Detection]:
-        """Filtra falsos positivos basado en trayectoria y velocidad"""
-        # Agrupar detecciones por track_id
-        tracks = {}
-        for detection in detections:
-            track_id = detection.track_id or f"single_{detection.id}"
-            if track_id not in tracks:
-                tracks[track_id] = []
-            tracks[track_id].append(detection)
-        
-        valid_detections = []
-        
-        for track_id, track_detections in tracks.items():
-            track_detections.sort(key=lambda d: d.timestamp)
-            
-            if self._is_valid_track(track_detections):
-                for detection in track_detections:
-                    detection.is_false_positive = False
-                    valid_detections.append(detection)
-            else:
-                # Marcar como falsos positivos
-                for detection in track_detections:
-                    detection.is_false_positive = True
-                    valid_detections.append(detection)
-        
-        return valid_detections
-    
-    def _is_valid_track(self, detections: List[Detection]) -> bool:
-        """Determina si una trayectoria es válida"""
-        if len(detections) < 2:
-            return False
-        
-        # Calcular duración total
-        duration = (detections[-1].timestamp - detections[0].timestamp).total_seconds()
-        if duration < self.min_track_duration:
-            return False
-        
-        # Calcular distancia total recorrida
-        total_distance = 0
-        for i in range(1, len(detections)):
-            dx = detections[i].x - detections[i-1].x
-            dy = detections[i].y - detections[i-1].y
-            total_distance += math.sqrt(dx*dx + dy*dy)
-        
-        if total_distance < self.min_distance_traveled:
-            return False
-        
-        # Verificar velocidad promedio
-        avg_speed = total_distance / duration if duration > 0 else 0
-        if avg_speed < self.min_speed_threshold:
-            return False
-        
-        # Verificar que no esté estacionario por mucho tiempo
-        stationary_time = 0
-        for i in range(1, len(detections)):
-            dx = detections[i].x - detections[i-1].x
-            dy = detections[i].y - detections[i-1].y
-            distance = math.sqrt(dx*dx + dy*dy)
-            time_diff = (detections[i].timestamp - detections[i-1].timestamp).total_seconds()
-            
-            if distance < 5.0:  # Menos de 5 metros de movimiento
-                stationary_time += time_diff
-            else:
-                stationary_time = 0
-            
-            if stationary_time > self.max_stationary_time:
-                return False
-        
-        return True
-
-class DataCollectionThread(QThread):
-    """Hilo para recolección continua de datos"""
-    
-    detections_received = pyqtSignal(list)
-    connection_status = pyqtSignal(bool)
-    
-    def __init__(self, radar_api: RadarAPI):
-        super().__init__()
-        self.radar_api = radar_api
-        self.running = False
-        self.update_interval = 5  # segundos
-        
-    def run(self):
-        self.running = True
-        last_check = datetime.now() - timedelta(minutes=1)
-        
-        while self.running:
-            try:
-                # Obtener detecciones desde la última verificación
-                current_time = datetime.now()
-                detections = self.radar_api.get_detections(last_check, current_time)
-                
-                if detections:
-                    self.detections_received.emit(detections)
-                
-                self.connection_status.emit(True)
-                last_check = current_time
-                
-            except Exception as e:
-                print(f"Error en recolección de datos: {e}")
-                self.connection_status.emit(False)
-            
-            self.msleep(self.update_interval * 1000)
-    
-    def stop(self):
-        self.running = False
-        self.wait()
-
-class RadarWebView(QWebEngineView):
-    """Vista web personalizada para el radar"""
-    
-    def __init__(self):
-        super().__init__()
-        self.setMinimumSize(800, 600)
-
-class DetectionTableWidget(QTableWidget):
-    """Tabla personalizada para mostrar detecciones"""
-    
-    def __init__(self):
-        super().__init__()
-        self.setup_table()
-    
-    def setup_table(self):
-        headers = ['ID', 'Timestamp', 'X', 'Y', 'Velocidad', 'Rumbo', 'Confianza', 'Track ID', 'Estado']
-        self.setColumnCount(len(headers))
-        self.setHorizontalHeaderLabels(headers)
-        self.setAlternatingRowColors(True)
-        
-        if PYQT_VERSION == 6:
-            self.setSelectionBehavior(QTableWidget.SelectionBehavior.SelectRows)
-        else:
-            self.setSelectionBehavior(QTableWidget.SelectRows)
-    
-    def add_detection(self, detection: Detection):
-        row = self.rowCount()
-        self.insertRow(row)
-        
-        items = [
-            QTableWidgetItem(detection.id),
-            QTableWidgetItem(detection.timestamp.strftime('%H:%M:%S')),
-            QTableWidgetItem(f"{detection.x:.2f}"),
-            QTableWidgetItem(f"{detection.y:.2f}"),
-            QTableWidgetItem(f"{detection.speed:.2f} m/s"),
-            QTableWidgetItem(f"{detection.heading:.1f}°"),
-            QTableWidgetItem(f"{detection.confidence:.1f}%"),
-            QTableWidgetItem(detection.track_id or "N/A"),
-            QTableWidgetItem("Falso Positivo" if detection.is_false_positive else "Válida")
-        ]
-        
-        for col, item in enumerate(items):
-            if detection.is_false_positive:
-                item.setBackground(QColor(255, 200, 200))  # Fondo rojizo
-            self.setItem(row, col, item)
-        
-        # Hacer scroll al último elemento
-        self.scrollToBottom()
-
-class RadarVisualizationWidget(QWidget):
-    """Widget para visualización gráfica del radar"""
-    
-    def __init__(self):
-        super().__init__()
-        self.detections = []
-        self.scale = 1.0
-        self.center_x = 0
-        self.center_y = 0
-        self.setMinimumSize(400, 400)
-        
-    def add_detection(self, detection: Detection):
-        """Añade una detección a la visualización"""
-        self.detections.append(detection)
-        # Mantener solo las últimas 100 detecciones para rendimiento
-        if len(self.detections) > 100:
-            self.detections = self.detections[-100:]
-        self.update()
-    
-    def paintEvent(self, event):
-        """Dibuja la visualización del radar"""
-        if PYQT_VERSION == 6:
-            from PyQt6.QtGui import QPainter, QPen, QBrush
-        else:
-            from PyQt5.QtGui import QPainter, QPen, QBrush
-        
-        painter = QPainter(self)
-        
-        if PYQT_VERSION == 6:
-            painter.setRenderHint(QPainter.RenderHint.Antialiasing)
-        else:
-            painter.setRenderHint(QPainter.Antialiasing)
-        
-        # Fondo
-        painter.fillRect(self.rect(), QColor(20, 20, 40))
-        
-        # Centro del radar
-        center_x = self.width() // 2
-        center_y = self.height() // 2
-        
-        # Dibujar círculos concéntricos (rangos)
-        painter.setPen(QPen(QColor(0, 100, 0), 1))
-        for i in range(1, 6):
-            radius = i * 60
-            painter.drawEllipse(center_x - radius, center_y - radius, 
-                              radius * 2, radius * 2)
-        
-        # Dibujar líneas de azimut
-        for angle in range(0, 360, 30):
-            rad = math.radians(angle)
-            end_x = center_x + 300 * math.cos(rad)
-            end_y = center_y + 300 * math.sin(rad)
-            painter.drawLine(center_x, center_y, int(end_x), int(end_y))
-        
-        # Dibujar detecciones
-        current_time = datetime.now()
-        for detection in self.detections:
-            # Calcular edad de la detección
-            age = (current_time - detection.timestamp).total_seconds()
-            if age > 60:  # No mostrar detecciones mayores a 1 minuto
-                continue
-            
-            # Calcular posición en pantalla
-            x = center_x + detection.x * 0.5
-            y = center_y + detection.y * 0.5
-            
-            # Color basado en el estado
-            if detection.is_false_positive:
-                color = QColor(255, 100, 100, 150)  # Rojo semi-transparente
-            else:
-                color = QColor(100, 255, 100, 200)  # Verde
-            
-            # Tamaño basado en la edad (más reciente = más grande)
-            size = max(3, 10 - int(age / 6))
-            
-            painter.setBrush(QBrush(color))
-            painter.setPen(QPen(color, 1))
-            painter.drawEllipse(int(x - size), int(y - size), size * 2, size * 2)
-            
-            # Dibujar vector de velocidad
-            if detection.speed > 0:
-                angle_rad = math.radians(detection.heading)
-                vel_x = x + detection.speed * 3 * math.cos(angle_rad)
-                vel_y = y + detection.speed * 3 * math.sin(angle_rad)
-                
-                painter.setPen(QPen(color, 2))
-                painter.drawLine(int(x), int(y), int(vel_x), int(vel_y))
-
-class MainWindow(QMainWindow):
-    """Ventana principal de la aplicación"""
-    
-    def __init__(self):
-        super().__init__()
-        self.radar_api = None
-        self.data_thread = None
-        self.false_positive_filter = FalsePositiveFilter()
-        self.all_detections = []
-        self.session_start_time = None
-        self.last_update_time = None
-        
-        self.setup_ui()
-        self.setup_timer()
-        
-    def setup_ui(self):
-        self.setWindowTitle("Radar MAGOS - Sistema de Detección Marina")
-        self.setGeometry(100, 100, 1400, 900)
-        
-        # Widget central
-        central_widget = QWidget()
-        self.setCentralWidget(central_widget)
-        
-        # Layout principal
-        main_layout = QVBoxLayout(central_widget)
-        
-        # Panel de conexión
-        connection_group = self.create_connection_panel()
-        main_layout.addWidget(connection_group)
-        
-        # Splitter principal
-        if PYQT_VERSION == 6:
-            main_splitter = QSplitter(Qt.Orientation.Horizontal)
-        else:
-            main_splitter = QSplitter(Qt.Horizontal)
-        main_layout.addWidget(main_splitter)
-        
-        # Panel izquierdo - Vista web del radar
-        left_panel = self.create_web_panel()
-        main_splitter.addWidget(left_panel)
-        
-        # Panel derecho - Datos y controles
-        right_panel = self.create_data_panel()
-        main_splitter.addWidget(right_panel)
-        
-        # Configurar proporciones del splitter
-        main_splitter.setSizes([600, 800])
-        
-        # Barra de estado
-        self.statusBar().showMessage("Desconectado del radar")
-    
-    def create_connection_panel(self) -> QGroupBox:
-        """Crea el panel de conexión"""
-        group = QGroupBox("Configuración de Conexión")
-        layout = QFormLayout(group)
-        
-        # Campos de conexión
-        self.url_edit = QLineEdit("http://192.168.1.100:8601")
-        self.username_edit = QLineEdit("technician")
-        self.password_edit = QLineEdit("magnolia")
-        
-        if PYQT_VERSION == 6:
-            self.password_edit.setEchoMode(QLineEdit.EchoMode.Password)
-        else:
-            self.password_edit.setEchoMode(QLineEdit.Password)
-        
-        # Botones
-        self.connect_btn = QPushButton("Conectar")
-        self.disconnect_btn = QPushButton("Desconectar")
-        self.disconnect_btn.setEnabled(False)
-        
-        # Status de conexión
-        self.connection_status = QLabel("●")
-        self.connection_status.setStyleSheet("color: red; font-size: 16px;")
-        
-        # Layout
-        layout.addRow("URL del Radar:", self.url_edit)
-        layout.addRow("Usuario:", self.username_edit)
-        layout.addRow("Contraseña:", self.password_edit)
-        
-        button_layout = QHBoxLayout()
-        button_layout.addWidget(self.connect_btn)
-        button_layout.addWidget(self.disconnect_btn)
-        button_layout.addWidget(QLabel("Estado:"))
-        button_layout.addWidget(self.connection_status)
-        button_layout.addStretch()
-        
-        layout.addRow(button_layout)
-        
-        # Conectar señales
-        self.connect_btn.clicked.connect(self.connect_to_radar)
-        self.disconnect_btn.clicked.connect(self.disconnect_from_radar)
-        
-        return group
-    
-    def create_web_panel(self) -> QWidget:
-        """Crea el panel de vista web"""
-        widget = QWidget()
-        layout = QVBoxLayout(widget)
-        
-        # Título
-        title = QLabel("Vista Web del Radar MAGOS")
-        if PYQT_VERSION == 6:
-            title.setFont(QFont("Arial", 12, QFont.Weight.Bold))
-        else:
-            title.setFont(QFont("Arial", 12, QFont.Bold))
-        layout.addWidget(title)
-        
-        # Vista web
-        try:
-            self.web_view = RadarWebView()
-            layout.addWidget(self.web_view)
-            self.web_view.loadFinished.connect(self.handle_web_load_finished)
-        except Exception as e:
-            # Si WebEngine no está disponible, mostrar un placeholder
-            placeholder = QLabel("Vista Web no disponible\n(PyQt6-WebEngine no instalado)")
-            placeholder.setStyleSheet("border: 1px solid gray; padding: 20px; text-align: center;")
-            layout.addWidget(placeholder)
-            self.web_view = None
-        
-        # Botones para cargar y recargar
-
-        load_btn = QPushButton("Cargar Página")
-        load_btn.clicked.connect(self.load_web_view)
-        layout.addWidget(load_btn)
-
-        reload_btn = QPushButton("Recargar Vista Web")
-        reload_btn.clicked.connect(self.reload_web_view)
-        layout.addWidget(reload_btn)
-
-        return widget
-
-    def create_data_panel(self) -> QWidget:
-        """Crea el panel de datos"""
-        widget = QWidget()
-        layout = QVBoxLayout(widget)
-
-        # Tabs
-        tab_widget = QTabWidget()
-        layout.addWidget(tab_widget)
-
-        # Tab 1: Detecciones en tiempo real
-        detections_tab = self.create_detections_tab()
-        tab_widget.addTab(detections_tab, "Detecciones")
-
-        # Tab 2: Configuración de filtros
-        filters_tab = self.create_filters_tab()
-        tab_widget.addTab(filters_tab, "Filtros")
-
-        # Tab 3: Estadísticas
-        stats_tab = self.create_stats_tab()
-        tab_widget.addTab(stats_tab, "Estadísticas")
-
-        # Tab 4: Visualización
-        viz_tab = self.create_visualization_tab()
-        tab_widget.addTab(viz_tab, "Visualización")
-
-        return widget
-
-    def create_detections_tab(self) -> QWidget:
-        """Crea la pestaña de detecciones"""
-        widget = QWidget()
-        layout = QVBoxLayout(widget)
-        
-        # Panel de control
-        control_panel = QGroupBox("Control de Monitoreo")
-        control_layout = QHBoxLayout(control_panel)
-        
-        self.auto_update_cb = QCheckBox("Actualización Automática")
-        self.auto_update_cb.setChecked(True)
-        
-        self.update_interval_spin = QSpinBox()
-        self.update_interval_spin.setRange(1, 60)
-        self.update_interval_spin.setValue(5)
-        self.update_interval_spin.setSuffix(" seg")
-        
-        self.clear_btn = QPushButton("Limpiar Tabla")
-        self.clear_btn.clicked.connect(self.clear_detections)
-        
-        control_layout.addWidget(self.auto_update_cb)
-        control_layout.addWidget(QLabel("Intervalo:"))
-        control_layout.addWidget(self.update_interval_spin)
-        control_layout.addWidget(self.clear_btn)
-        control_layout.addStretch()
-        
-        layout.addWidget(control_panel)
-        
-        # Estadísticas rápidas
-        stats_panel = QGroupBox("Estadísticas Rápidas")
-        stats_layout = QFormLayout(stats_panel)
-        
-        self.total_detections_label = QLabel("0")
-        self.valid_detections_label = QLabel("0")
-        self.false_positives_label = QLabel("0")
-        self.last_update_label = QLabel("Nunca")
-        
-        stats_layout.addRow("Total Detecciones:", self.total_detections_label)
-        stats_layout.addRow("Detecciones Válidas:", self.valid_detections_label)
-        stats_layout.addRow("Falsos Positivos:", self.false_positives_label)
-        stats_layout.addRow("Última Actualización:", self.last_update_label)
-        
-        layout.addWidget(stats_panel)
-        
-        # Tabla de detecciones
-        self.detections_table = DetectionTableWidget()
-        layout.addWidget(self.detections_table)
-        
-        return widget
-    
-    def create_filters_tab(self) -> QWidget:
-        """Crea la pestaña de configuración de filtros"""
-        widget = QWidget()
-        layout = QVBoxLayout(widget)
-        
-        # Configuración de filtros de falsos positivos
-        filter_group = QGroupBox("Configuración de Filtros de Falsos Positivos")
-        filter_layout = QFormLayout(filter_group)
-        
-        self.min_duration_spin = QDoubleSpinBox()
-        self.min_duration_spin.setRange(1.0, 300.0)
-        self.min_duration_spin.setValue(10.0)
-        self.min_duration_spin.setSuffix(" seg")
-        
-        self.min_distance_spin = QDoubleSpinBox()
-        self.min_distance_spin.setRange(1.0, 1000.0)
-        self.min_distance_spin.setValue(50.0)
-        self.min_distance_spin.setSuffix(" m")
-        
-        self.min_speed_spin = QDoubleSpinBox()
-        self.min_speed_spin.setRange(0.1, 100.0)
-        self.min_speed_spin.setValue(1.0)
-        self.min_speed_spin.setSuffix(" m/s")
-        
-        self.max_stationary_spin = QDoubleSpinBox()
-        self.max_stationary_spin.setRange(1.0, 60.0)
-        self.max_stationary_spin.setValue(5.0)
-        self.max_stationary_spin.setSuffix(" seg")
-        
-        filter_layout.addRow("Duración Mínima de Track:", self.min_duration_spin)
-        filter_layout.addRow("Distancia Mínima Recorrida:", self.min_distance_spin)
-        filter_layout.addRow("Velocidad Mínima:", self.min_speed_spin)
-        filter_layout.addRow("Tiempo Máximo Estacionario:", self.max_stationary_spin)
-        
-        # Botón para aplicar configuración
-        apply_filters_btn = QPushButton("Aplicar Configuración")
-        apply_filters_btn.clicked.connect(self.apply_filter_settings)
-        filter_layout.addRow(apply_filters_btn)
-        
-        layout.addWidget(filter_group)
-        
-        # Configuración de zona marítima
-        zone_group = QGroupBox("Configuración de Zona Marítima")
-        zone_layout = QFormLayout(zone_group)
-        
-        self.sea_zone_cb = QCheckBox("Activar Filtro de Zona Marítima")
-        self.sea_zone_cb.setChecked(True)
-        
-        zone_layout.addRow(self.sea_zone_cb)
-        
-        layout.addWidget(zone_group)
-        layout.addStretch()
-        
-        return widget
-    
-    def create_stats_tab(self) -> QWidget:
-        """Crea la pestaña de estadísticas"""
-        widget = QWidget()
-        layout = QVBoxLayout(widget)
-        
-        # Estadísticas detalladas
-        stats_group = QGroupBox("Estadísticas Detalladas")
-        stats_layout = QFormLayout(stats_group)
-        
-        self.session_start_label = QLabel("No iniciada")
-        self.total_session_detections = QLabel("0")
-        self.avg_detections_per_minute = QLabel("0.0")
-        self.filter_efficiency = QLabel("0.0%")
-        
-        stats_layout.addRow("Sesión Iniciada:", self.session_start_label)
-        stats_layout.addRow("Total Detecciones (Sesión):", self.total_session_detections)
-        stats_layout.addRow("Promedio por Minuto:", self.avg_detections_per_minute)
-        stats_layout.addRow("Eficiencia del Filtro:", self.filter_efficiency)
-        
-        layout.addWidget(stats_group)
-        
-        # Log de eventos
-        log_group = QGroupBox("Log de Eventos")
-        log_layout = QVBoxLayout(log_group)
-        
-        self.log_text = QTextEdit()
-        self.log_text.setMaximumHeight(200)
-        self.log_text.setReadOnly(True)
-        
-        log_layout.addWidget(self.log_text)
-        
-        layout.addWidget(log_group)
-        layout.addStretch()
-        
-        return widget
-    
-    def create_visualization_tab(self) -> QWidget:
-        """Crea la pestaña de visualización"""
-        widget = QWidget()
-        layout = QVBoxLayout(widget)
-        
-        # Controles de visualización
-        controls_group = QGroupBox("Controles de Visualización")
-        controls_layout = QHBoxLayout(controls_group)
-        
-        self.viz_enabled_cb = QCheckBox("Habilitar Visualización")
-        self.viz_enabled_cb.setChecked(True)
-        
-        self.show_false_positives_cb = QCheckBox("Mostrar Falsos Positivos")
-        self.show_false_positives_cb.setChecked(True)
-        
-        self.trail_length_spin = QSpinBox()
-        self.trail_length_spin.setRange(10, 200)
-        self.trail_length_spin.setValue(100)
-        self.trail_length_spin.setSuffix(" detecciones")
-        
-        controls_layout.addWidget(self.viz_enabled_cb)
-        controls_layout.addWidget(self.show_false_positives_cb)
-        controls_layout.addWidget(QLabel("Longitud de Rastro:"))
-        controls_layout.addWidget(self.trail_length_spin)
-        controls_layout.addStretch()
-        
-        layout.addWidget(controls_group)
-        
-        # Widget de visualización
-        self.radar_viz = RadarVisualizationWidget()
-        layout.addWidget(self.radar_viz)
-        
-        return widget
-    
-    def setup_timer(self):
-        """Configura el timer para actualizaciones"""
-        self.update_timer = QTimer()
-        self.update_timer.timeout.connect(self.update_statistics)
-        self.update_timer.start(1000)  # Actualizar cada segundo
-    
-    def connect_to_radar(self):
-        """Conecta al radar MAGOS"""
-        url = self.url_edit.text()
-        username = self.username_edit.text()
-        password = self.password_edit.text()
-
-        if DEBUG:
-            msg = f"Conectando a {url} como {username}"
-            print(f"DEBUG: {msg}")
-            self.log_event(msg)
-        
-        if not all([url, username, password]):
-            QMessageBox.warning(self, "Error", "Por favor, complete todos los campos de conexión.")
-            return
-        
-        try:
-            self.radar_api = RadarAPI(url, username, password)
-            
-            if self.radar_api.authenticate():
-                self.connection_status.setStyleSheet("color: green; font-size: 16px;")
-                self.statusBar().showMessage("Conectado al radar MAGOS")
-                
-                self.connect_btn.setEnabled(False)
-                self.disconnect_btn.setEnabled(True)
-                
-                # Cargar vista web
-                self.load_web_view()
-                
-                # Iniciar recolección de datos
-                self.start_data_collection()
-                
-                # Log
-                self.log_event("Conectado exitosamente al radar MAGOS")
-                self.session_start_time = datetime.now()
-                self.session_start_label.setText(self.session_start_time.strftime('%Y-%m-%d %H:%M:%S'))
-                
-            else:
-                QMessageBox.critical(self, "Error de Conexión",
-                                   "No se pudo autenticar con el radar. Verifique las credenciales.")
-                if DEBUG:
-                    print("DEBUG: Autenticación fallida")
-                    self.log_event("Autenticación fallida")
-                
-        except Exception as e:
-            QMessageBox.critical(self, "Error", f"Error de conexión: {str(e)}")
-            if DEBUG:
-                print(f"DEBUG: Error de conexión: {e}")
-                self.log_event(f"Error de conexión: {e}")
-    
-    def disconnect_from_radar(self):
-        """Desconecta del radar"""
-        if DEBUG:
-            print("DEBUG: Desconectando del radar")
-
-        if self.data_thread:
-            self.data_thread.stop()
-            self.data_thread = None
-
-        self.radar_api = None
-        self.connection_status.setStyleSheet("color: red; font-size: 16px;")
-        self.statusBar().showMessage("Desconectado del radar")
-
-        self.connect_btn.setEnabled(True)
-        self.disconnect_btn.setEnabled(False)
-
-        self.log_event("Desconectado del radar MAGOS")
-    
-    def load_web_view(self):
-        """Carga la vista web del radar"""
-        if self.radar_api and self.web_view:
-
-            # La autenticación para la interfaz web se realiza mediante un token
-            # obtenido al conectarse al radar. Construimos la URL de forma
-            # robusta para evitar problemas con barras al final.
-            # Usamos trailing slash para prevenir errores "Cannot GET /webclient"
-            # en algunos servidores que esperan la ruta con '/' al final.
-            web_base = urljoin(self.radar_api.base_url + '/', 'webclient/')
-            web_url = f"{web_base}?token={self.radar_api.token}"
-<<<<<<< HEAD
-
-            if DEBUG:
-                debug_msg = f"Cargando URL web: {web_url}"
-                print(f"DEBUG: {debug_msg}")
-                self.log_event(debug_msg)
-            self.web_view.setUrl(QUrl(web_url))
-
-            # Intentar descargar la página completa para debug / scraping
-            html = self.radar_api.fetch_webclient_html()
-            if html is not None and DEBUG:
-                snippet = html.replace("\n", " ")[:200]
-                print(f"DEBUG: HTML descargado: {snippet}")
-                self.log_event(f"HTML descargado: {snippet}")
-=======
-
-            if DEBUG:
-                debug_msg = f"Cargando URL web: {web_url}"
-                print(f"DEBUG: {debug_msg}")
-                self.log_event(debug_msg)
-            self.web_view.setUrl(QUrl(web_url))
->>>>>>> d941ab09
-    
-    def reload_web_view(self):
-        """Recarga la vista web"""
-        if self.web_view:
-            self.web_view.reload()
-
-    def handle_web_load_finished(self, ok: bool):
-        """Señal al terminar la carga de la web"""
-        if DEBUG:
-            msg = (
-                "Interfaz web cargada correctamente"
-                if ok
-                else "Error al cargar la interfaz web"
-            )
-            print(f"DEBUG: {msg}")
-            self.log_event(msg)
-<<<<<<< HEAD
-
-            if self.web_view:
-=======
-            if ok and self.web_view:
->>>>>>> d941ab09
-                def _log_html(html: str):
-                    snippet = html.replace("\n", " ")[:200]
-                    print(f"DEBUG: HTML inicial: {snippet}")
-                    self.log_event(f"HTML inicial: {snippet}")
-
-                self.web_view.page().toHtml(_log_html)
-    
-    def start_data_collection(self):
-        """Inicia la recolección de datos"""
-        if self.radar_api and not self.data_thread:
-            self.data_thread = DataCollectionThread(self.radar_api)
-            self.data_thread.detections_received.connect(self.process_new_detections)
-            self.data_thread.connection_status.connect(self.update_connection_status)
-            
-            # Configurar intervalo de actualización
-            self.data_thread.update_interval = self.update_interval_spin.value()
-            
-            self.data_thread.start()
-    
-    def process_new_detections(self, detections: List[Detection]):
-        """Procesa nuevas detecciones recibidas"""
-        if not detections:
-            return
-        
-        # Aplicar filtros de falsos positivos
-        filtered_detections = self.false_positive_filter.filter_detections(detections)
-        
-        # Agregar a la lista total
-        self.all_detections.extend(filtered_detections)
-        
-        # Mantener solo las últimas 1000 detecciones para rendimiento
-        if len(self.all_detections) > 1000:
-            self.all_detections = self.all_detections[-1000:]
-        
-        # Actualizar tabla si la actualización automática está habilitada
-        if self.auto_update_cb.isChecked():
-            for detection in filtered_detections:
-                self.detections_table.add_detection(detection)
-        
-        # Actualizar visualización
-        if hasattr(self, 'viz_enabled_cb') and self.viz_enabled_cb.isChecked():
-            for detection in filtered_detections:
-                if (not detection.is_false_positive or 
-                    (hasattr(self, 'show_false_positives_cb') and 
-                     self.show_false_positives_cb.isChecked())):
-                    self.radar_viz.add_detection(detection)
-        
-        # Actualizar timestamp de última actualización
-        self.last_update_time = datetime.now()
-        self.last_update_label.setText(self.last_update_time.strftime('%H:%M:%S'))
-        
-        # Log
-        valid_count = sum(1 for d in filtered_detections if not d.is_false_positive)
-        false_positive_count = len(filtered_detections) - valid_count
-        
-        if filtered_detections:
-            self.log_event(f"Procesadas {len(filtered_detections)} detecciones "
-                          f"({valid_count} válidas, {false_positive_count} falsos positivos)")
-    
-    def update_connection_status(self, is_connected: bool):
-        """Actualiza el estado de conexión"""
-        if is_connected:
-            self.connection_status.setStyleSheet("color: green; font-size: 16px;")
-        else:
-            self.connection_status.setStyleSheet("color: orange; font-size: 16px;")
-    
-    def apply_filter_settings(self):
-        """Aplica la nueva configuración de filtros"""
-        self.false_positive_filter.min_track_duration = self.min_duration_spin.value()
-        self.false_positive_filter.min_distance_traveled = self.min_distance_spin.value()
-        self.false_positive_filter.min_speed_threshold = self.min_speed_spin.value()
-        self.false_positive_filter.max_stationary_time = self.max_stationary_spin.value()
-        
-        # Reconfigurar el hilo de datos si está activo
-        if self.data_thread:
-            self.data_thread.update_interval = self.update_interval_spin.value()
-        
-        self.log_event("Configuración de filtros actualizada")
-        QMessageBox.information(self, "Configuración", "Los filtros han sido actualizados correctamente.")
-    
-    def clear_detections(self):
-        """Limpia la tabla de detecciones"""
-        self.detections_table.setRowCount(0)
-        self.log_event("Tabla de detecciones limpiada")
-    
-    def update_statistics(self):
-        """Actualiza las estadísticas en tiempo real"""
-        # Estadísticas básicas
-        total = len(self.all_detections)
-        valid = sum(1 for d in self.all_detections if not d.is_false_positive)
-        false_positives = total - valid
-        
-        self.total_detections_label.setText(str(total))
-        self.valid_detections_label.setText(str(valid))
-        self.false_positives_label.setText(str(false_positives))
-        
-        # Estadísticas de sesión
-        self.total_session_detections.setText(str(total))
-        
-        # Calcular promedio por minuto
-        if self.session_start_time:
-            session_duration = (datetime.now() - self.session_start_time).total_seconds() / 60
-            if session_duration > 0:
-                avg_per_minute = total / session_duration
-                self.avg_detections_per_minute.setText(f"{avg_per_minute:.1f}")
-        
-        # Eficiencia del filtro
-        if total > 0:
-            efficiency = (false_positives / total) * 100
-            self.filter_efficiency.setText(f"{efficiency:.1f}%")
-    
-    def log_event(self, message: str):
-        """Añade un evento al log"""
-        timestamp = datetime.now().strftime('%H:%M:%S')
-        log_entry = f"[{timestamp}] {message}"
-        self.log_text.append(log_entry)
-        
-        # Mantener solo las últimas 100 líneas
-        if self.log_text.document().blockCount() > 100:
-            cursor = self.log_text.textCursor()
-            if PYQT_VERSION == 6:
-                cursor.movePosition(cursor.MoveOperation.Start)
-                cursor.select(cursor.SelectionType.BlockUnderCursor)
-            else:
-                cursor.movePosition(cursor.Start)
-                cursor.select(cursor.BlockUnderCursor)
-            cursor.removeSelectedText()
-
-
-class ConfigurationManager:
-    """Gestor de configuración de la aplicación"""
-    
-    def __init__(self, config_file: str = "radar_config.json"):
-        self.config_file = config_file
-        self.default_config = {
-            "connection": {
-                "url": "http://192.168.1.100:8601",
-                "username": "technician",
-                "password": "magnolia"
-            },
-            "filters": {
-                "min_track_duration": 10.0,
-                "min_distance_traveled": 50.0,
-                "min_speed_threshold": 1.0,
-                "max_stationary_time": 5.0
-            },
-            "display": {
-                "auto_update": True,
-                "update_interval": 5,
-                "show_false_positives": True,
-                "trail_length": 100
-            }
-        }
-    
-    def load_config(self) -> dict:
-        """Carga la configuración desde archivo"""
-        try:
-            with open(self.config_file, 'r', encoding='utf-8') as f:
-                config = json.load(f)
-                # Fusionar con configuración por defecto
-                return self._merge_config(self.default_config, config)
-        except FileNotFoundError:
-            return self.default_config.copy()
-        except Exception as e:
-            print(f"Error cargando configuración: {e}")
-            return self.default_config.copy()
-    
-    def save_config(self, config: dict):
-        """Guarda la configuración a archivo"""
-        try:
-            with open(self.config_file, 'w', encoding='utf-8') as f:
-                json.dump(config, f, indent=2, ensure_ascii=False)
-        except Exception as e:
-            print(f"Error guardando configuración: {e}")
-    
-    def _merge_config(self, default: dict, user: dict) -> dict:
-        """Fusiona configuración de usuario con la por defecto"""
-        result = default.copy()
-        for key, value in user.items():
-            if key in result and isinstance(result[key], dict) and isinstance(value, dict):
-                result[key] = self._merge_config(result[key], value)
-            else:
-                result[key] = value
-        return result
-
-
-class ExportManager:
-    """Gestor para exportar datos"""
-    
-    @staticmethod
-    def export_to_csv(detections: List[Detection], filename: str):
-        """Exporta detecciones a CSV"""
-        import csv
-        
-        try:
-            with open(filename, 'w', newline='', encoding='utf-8') as csvfile:
-                writer = csv.writer(csvfile)
-                
-                # Encabezados
-                headers = ['ID', 'Timestamp', 'X', 'Y', 'Speed', 'Heading', 
-                          'Confidence', 'Track_ID', 'Is_False_Positive']
-                writer.writerow(headers)
-                
-                # Datos
-                for detection in detections:
-                    row = [
-                        detection.id,
-                        detection.timestamp.isoformat(),
-                        detection.x,
-                        detection.y,
-                        detection.speed,
-                        detection.heading,
-                        detection.confidence,
-                        detection.track_id or '',
-                        detection.is_false_positive
-                    ]
-                    writer.writerow(row)
-                    
-            return True
-        except Exception as e:
-            print(f"Error exportando a CSV: {e}")
-            return False
-    
-    @staticmethod
-    def export_to_json(detections: List[Detection], filename: str):
-        """Exporta detecciones a JSON"""
-        try:
-            data = []
-            for detection in detections:
-                data.append({
-                    'id': detection.id,
-                    'timestamp': detection.timestamp.isoformat(),
-                    'x': detection.x,
-                    'y': detection.y,
-                    'speed': detection.speed,
-                    'heading': detection.heading,
-                    'confidence': detection.confidence,
-                    'track_id': detection.track_id,
-                    'is_false_positive': detection.is_false_positive
-                })
-            
-            with open(filename, 'w', encoding='utf-8') as f:
-                json.dump(data, f, indent=2, ensure_ascii=False)
-                
-            return True
-        except Exception as e:
-            print(f"Error exportando a JSON: {e}")
-            return False
-
-
-def main():
-    """Función principal"""
-    parser = argparse.ArgumentParser(description="MAGOS Radar Application")
-    parser.add_argument(
-        "--debug",
-        action="store_true",
-        help="Mostrar mensajes de depuración",
-    )
-    args, qt_args = parser.parse_known_args()
-
-    # Qt requiere que la lista de argumentos incluya el nombre del programa
-    qt_args = sys.argv[:1] + qt_args
-
-    global DEBUG
-    if args.debug:
-        DEBUG = True
-
-    app = QApplication(qt_args)
-    
-    # Configurar estilo de la aplicación
-    app.setStyle('Fusion')
-    
-    # Paleta de colores oscura
-    palette = QPalette()
-    if PYQT_VERSION == 6:
-        palette.setColor(QPalette.ColorRole.Window, QColor(53, 53, 53))
-        palette.setColor(QPalette.ColorRole.WindowText, QColor(255, 255, 255))
-        palette.setColor(QPalette.ColorRole.Base, QColor(25, 25, 25))
-        palette.setColor(QPalette.ColorRole.AlternateBase, QColor(53, 53, 53))
-        palette.setColor(QPalette.ColorRole.ToolTipBase, QColor(0, 0, 0))
-        palette.setColor(QPalette.ColorRole.ToolTipText, QColor(255, 255, 255))
-        palette.setColor(QPalette.ColorRole.Text, QColor(255, 255, 255))
-        palette.setColor(QPalette.ColorRole.Button, QColor(53, 53, 53))
-        palette.setColor(QPalette.ColorRole.ButtonText, QColor(255, 255, 255))
-        palette.setColor(QPalette.ColorRole.BrightText, QColor(255, 0, 0))
-        palette.setColor(QPalette.ColorRole.Link, QColor(42, 130, 218))
-        palette.setColor(QPalette.ColorRole.Highlight, QColor(42, 130, 218))
-        palette.setColor(QPalette.ColorRole.HighlightedText, QColor(0, 0, 0))
-    else:
-        palette.setColor(QPalette.Window, QColor(53, 53, 53))
-        palette.setColor(QPalette.WindowText, QColor(255, 255, 255))
-        palette.setColor(QPalette.Base, QColor(25, 25, 25))
-        palette.setColor(QPalette.AlternateBase, QColor(53, 53, 53))
-        palette.setColor(QPalette.ToolTipBase, QColor(0, 0, 0))
-        palette.setColor(QPalette.ToolTipText, QColor(255, 255, 255))
-        palette.setColor(QPalette.Text, QColor(255, 255, 255))
-        palette.setColor(QPalette.Button, QColor(53, 53, 53))
-        palette.setColor(QPalette.ButtonText, QColor(255, 255, 255))
-        palette.setColor(QPalette.BrightText, QColor(255, 0, 0))
-        palette.setColor(QPalette.Link, QColor(42, 130, 218))
-        palette.setColor(QPalette.Highlight, QColor(42, 130, 218))
-        palette.setColor(QPalette.HighlightedText, QColor(0, 0, 0))
-    
-    app.setPalette(palette)
-    
-    # Crear y mostrar ventana principal
-    window = MainWindow()
-    window.show()
-    
-    # Ejecutar aplicación
-    if PYQT_VERSION == 6:
-        sys.exit(app.exec())
-    else:
-        sys.exit(app.exec_())
-
-
-if __name__ == "__main__":
-    main()
+import sys
+import json
+import requests
+from datetime import datetime, timedelta
+import math
+import time
+import os
+import argparse
+from typing import Dict, List, Optional, Tuple
+from dataclasses import dataclass
+from urllib.parse import urljoin
+
+# Debug flag controlled by environment variable or --debug argument
+DEBUG = os.environ.get("MAGOS_DEBUG") == "1"
+
+try:
+    from PyQt6.QtWidgets import (QApplication, QMainWindow, QVBoxLayout, 
+                                 QHBoxLayout, QWidget, QLineEdit, QPushButton, 
+                                 QLabel, QTextEdit, QTableWidget, QTableWidgetItem,
+                                 QTabWidget, QGroupBox, QFormLayout, QSpinBox,
+                                 QDoubleSpinBox, QCheckBox, QComboBox, QProgressBar,
+                                 QSplitter, QMessageBox, QListWidget, QFrame)
+    from PyQt6.QtCore import QThread, pyqtSignal, QTimer, Qt, QUrl
+    from PyQt6.QtWebEngineWidgets import QWebEngineView
+    from PyQt6.QtGui import QFont, QPalette, QColor
+    PYQT_VERSION = 6
+except ImportError:
+    print("PyQt6 no está instalado. Intentando con PyQt5...")
+    try:
+        from PyQt5.QtWidgets import (QApplication, QMainWindow, QVBoxLayout, 
+                                     QHBoxLayout, QWidget, QLineEdit, QPushButton, 
+                                     QLabel, QTextEdit, QTableWidget, QTableWidgetItem,
+                                     QTabWidget, QGroupBox, QFormLayout, QSpinBox,
+                                     QDoubleSpinBox, QCheckBox, QComboBox, QProgressBar,
+                                     QSplitter, QMessageBox, QListWidget, QFrame)
+        from PyQt5.QtCore import QThread, pyqtSignal, QTimer, Qt, QUrl
+        from PyQt5.QtWebEngineWidgets import QWebEngineView
+        from PyQt5.QtGui import QFont, QPalette, QColor
+        PYQT_VERSION = 5
+    except ImportError:
+        print("Error: Ni PyQt6 ni PyQt5 están instalados.")
+        print("Instala uno de ellos usando:")
+        print("pip install PyQt6 PyQt6-WebEngine requests")
+        print("o")
+        print("pip install PyQt5 PyQt5-tools requests")
+        sys.exit(1)
+
+@dataclass
+class Detection:
+    """Clase para representar una detección del radar"""
+    id: str
+    timestamp: datetime
+    x: float
+    y: float
+    speed: float
+    heading: float
+    confidence: float
+    track_id: Optional[str] = None
+    is_false_positive: bool = False
+
+@dataclass
+class Track:
+    """Clase para representar una trayectoria"""
+    track_id: str
+    detections: List[Detection]
+    start_time: datetime
+    last_update: datetime
+    speed: float
+    heading: float
+    distance_traveled: float
+    is_valid: bool = True
+
+class RadarAPI:
+    """Clase para manejar la comunicación con el radar MAGOS"""
+    
+    def __init__(self, base_url: str, username: str, password: str):
+        self.base_url = base_url.rstrip('/')
+        self.username = username
+        self.password = password
+        self.token = None
+        self.session = requests.Session()
+        
+    def authenticate(self) -> bool:
+        """Autentica con el radar y obtiene el token"""
+        try:
+            auth_url = f"{self.base_url}/api/auth/login"
+            if DEBUG:
+                print(f"DEBUG: Autenticando en {auth_url}")
+            response = self.session.post(auth_url, json={
+                "username": self.username,
+                "password": self.password
+            })
+
+            if DEBUG:
+                print(f"DEBUG: Código de respuesta {response.status_code}")
+
+            data = None
+            if response.headers.get('Content-Type', '').startswith('application/json'):
+                try:
+                    data = response.json()
+                    if DEBUG:
+                        print(f"DEBUG: Respuesta {data}")
+                except Exception as e:
+                    if DEBUG:
+                        print(f"DEBUG: Error leyendo JSON: {e}")
+            else:
+                if DEBUG:
+                    print(f"DEBUG: Texto de respuesta {response.text[:200]}")
+
+            if response.status_code == 200 and data and 'token' in data:
+                self.token = data.get('token')
+                if DEBUG:
+                    print(f"DEBUG: Token obtenido {self.token}")
+                self.session.headers.update({'Authorization': f'Bearer {self.token}'})
+                return True
+            else:
+                if DEBUG:
+                    print("DEBUG: Autenticación no exitosa")
+                return False
+        except Exception as e:
+            msg = f"Error de autenticación: {e}"
+            if DEBUG:
+                print(f"DEBUG: {msg}")
+            else:
+                print(msg)
+            return False
+    
+    def get_detections(self, start_time: datetime = None, end_time: datetime = None) -> List[Detection]:
+        """Obtiene las detecciones del radar"""
+        try:
+            if not start_time:
+                start_time = datetime.now() - timedelta(minutes=5)
+            if not end_time:
+                end_time = datetime.now()
+            
+            # URL basada en la estructura de la API Digifort
+            url = f"{self.base_url}/Interface/Analytics/Search"
+            params = {
+                'StartDate': start_time.strftime('%Y.%m.%d'),
+                'StartTime': start_time.strftime('%H.%M.%S.000'),
+                'EndDate': end_time.strftime('%Y.%m.%d'),
+                'EndTime': end_time.strftime('%H.%M.%S.000'),
+                'EventTypes': 'DETECTION,PRESENCE,VEHICLE_DETECTION',
+                'ResponseFormat': 'JSON',
+                'AuthUser': self.username,
+                'AuthPass': self.password
+            }
+            
+            if DEBUG:
+                print(f"DEBUG: Solicitando detecciones en {url} con {params}")
+            response = self.session.get(url, params=params)
+            if DEBUG:
+                print(f"DEBUG: Código de respuesta {response.status_code}")
+            
+            if response.status_code == 200:
+                data = response.json()
+                detections = []
+                
+                # Procesar las detecciones según la estructura de la API
+                if 'Response' in data and 'Data' in data['Response']:
+                    records = data['Response']['Data'].get('Records', [])
+                    
+                    for record in records:
+                        detection = Detection(
+                            id=str(record.get('RECORDCODE', '')),
+                            timestamp=datetime.strptime(record.get('STARTDATE', ''), '%Y-%m-%d %H:%M:%S.%f'),
+                            x=float(record.get('X_COORDINATE', 0)),
+                            y=float(record.get('Y_COORDINATE', 0)),
+                            speed=float(record.get('SPEED', 0)),
+                            heading=float(record.get('HEADING', 0)),
+                            confidence=float(record.get('CONFIDENCE', 0)),
+                            track_id=record.get('TRACK_ID')
+                        )
+                        detections.append(detection)
+                
+                return detections
+            return []
+        except Exception as e:
+            print(f"Error obteniendo detecciones: {e}")
+            return []
+
+    def fetch_webclient_html(self) -> Optional[str]:
+        """Descarga la interfaz web completa usando la sesión autenticada"""
+        if not self.token:
+            if DEBUG:
+                print("DEBUG: No hay token disponible para obtener la página")
+            return None
+
+        try:
+            web_url = urljoin(self.base_url + '/', 'webclient/')
+            if DEBUG:
+                print(f"DEBUG: Solicitando página web en {web_url}")
+            response = self.session.get(web_url, params={"token": self.token})
+            if DEBUG:
+                print(f"DEBUG: Código de respuesta {response.status_code}")
+            if response.status_code == 200:
+                return response.text
+        except Exception as e:
+            if DEBUG:
+                print(f"DEBUG: Error al obtener página: {e}")
+        return None
+
+class FalsePositiveFilter:
+    """Filtro para eliminar falsos positivos"""
+    
+    def __init__(self):
+        self.min_track_duration = 10.0  # segundos
+        self.min_distance_traveled = 50.0  # metros
+        self.min_speed_threshold = 1.0  # m/s
+        self.max_stationary_time = 5.0  # segundos
+        
+    def filter_detections(self, detections: List[Detection]) -> List[Detection]:
+        """Filtra falsos positivos basado en trayectoria y velocidad"""
+        # Agrupar detecciones por track_id
+        tracks = {}
+        for detection in detections:
+            track_id = detection.track_id or f"single_{detection.id}"
+            if track_id not in tracks:
+                tracks[track_id] = []
+            tracks[track_id].append(detection)
+        
+        valid_detections = []
+        
+        for track_id, track_detections in tracks.items():
+            track_detections.sort(key=lambda d: d.timestamp)
+            
+            if self._is_valid_track(track_detections):
+                for detection in track_detections:
+                    detection.is_false_positive = False
+                    valid_detections.append(detection)
+            else:
+                # Marcar como falsos positivos
+                for detection in track_detections:
+                    detection.is_false_positive = True
+                    valid_detections.append(detection)
+        
+        return valid_detections
+    
+    def _is_valid_track(self, detections: List[Detection]) -> bool:
+        """Determina si una trayectoria es válida"""
+        if len(detections) < 2:
+            return False
+        
+        # Calcular duración total
+        duration = (detections[-1].timestamp - detections[0].timestamp).total_seconds()
+        if duration < self.min_track_duration:
+            return False
+        
+        # Calcular distancia total recorrida
+        total_distance = 0
+        for i in range(1, len(detections)):
+            dx = detections[i].x - detections[i-1].x
+            dy = detections[i].y - detections[i-1].y
+            total_distance += math.sqrt(dx*dx + dy*dy)
+        
+        if total_distance < self.min_distance_traveled:
+            return False
+        
+        # Verificar velocidad promedio
+        avg_speed = total_distance / duration if duration > 0 else 0
+        if avg_speed < self.min_speed_threshold:
+            return False
+        
+        # Verificar que no esté estacionario por mucho tiempo
+        stationary_time = 0
+        for i in range(1, len(detections)):
+            dx = detections[i].x - detections[i-1].x
+            dy = detections[i].y - detections[i-1].y
+            distance = math.sqrt(dx*dx + dy*dy)
+            time_diff = (detections[i].timestamp - detections[i-1].timestamp).total_seconds()
+            
+            if distance < 5.0:  # Menos de 5 metros de movimiento
+                stationary_time += time_diff
+            else:
+                stationary_time = 0
+            
+            if stationary_time > self.max_stationary_time:
+                return False
+        
+        return True
+
+class DataCollectionThread(QThread):
+    """Hilo para recolección continua de datos"""
+    
+    detections_received = pyqtSignal(list)
+    connection_status = pyqtSignal(bool)
+    
+    def __init__(self, radar_api: RadarAPI):
+        super().__init__()
+        self.radar_api = radar_api
+        self.running = False
+        self.update_interval = 5  # segundos
+        
+    def run(self):
+        self.running = True
+        last_check = datetime.now() - timedelta(minutes=1)
+        
+        while self.running:
+            try:
+                # Obtener detecciones desde la última verificación
+                current_time = datetime.now()
+                detections = self.radar_api.get_detections(last_check, current_time)
+                
+                if detections:
+                    self.detections_received.emit(detections)
+                
+                self.connection_status.emit(True)
+                last_check = current_time
+                
+            except Exception as e:
+                print(f"Error en recolección de datos: {e}")
+                self.connection_status.emit(False)
+            
+            self.msleep(self.update_interval * 1000)
+    
+    def stop(self):
+        self.running = False
+        self.wait()
+
+class RadarWebView(QWebEngineView):
+    """Vista web personalizada para el radar"""
+    
+    def __init__(self):
+        super().__init__()
+        self.setMinimumSize(800, 600)
+
+class DetectionTableWidget(QTableWidget):
+    """Tabla personalizada para mostrar detecciones"""
+    
+    def __init__(self):
+        super().__init__()
+        self.setup_table()
+    
+    def setup_table(self):
+        headers = ['ID', 'Timestamp', 'X', 'Y', 'Velocidad', 'Rumbo', 'Confianza', 'Track ID', 'Estado']
+        self.setColumnCount(len(headers))
+        self.setHorizontalHeaderLabels(headers)
+        self.setAlternatingRowColors(True)
+        
+        if PYQT_VERSION == 6:
+            self.setSelectionBehavior(QTableWidget.SelectionBehavior.SelectRows)
+        else:
+            self.setSelectionBehavior(QTableWidget.SelectRows)
+    
+    def add_detection(self, detection: Detection):
+        row = self.rowCount()
+        self.insertRow(row)
+        
+        items = [
+            QTableWidgetItem(detection.id),
+            QTableWidgetItem(detection.timestamp.strftime('%H:%M:%S')),
+            QTableWidgetItem(f"{detection.x:.2f}"),
+            QTableWidgetItem(f"{detection.y:.2f}"),
+            QTableWidgetItem(f"{detection.speed:.2f} m/s"),
+            QTableWidgetItem(f"{detection.heading:.1f}°"),
+            QTableWidgetItem(f"{detection.confidence:.1f}%"),
+            QTableWidgetItem(detection.track_id or "N/A"),
+            QTableWidgetItem("Falso Positivo" if detection.is_false_positive else "Válida")
+        ]
+        
+        for col, item in enumerate(items):
+            if detection.is_false_positive:
+                item.setBackground(QColor(255, 200, 200))  # Fondo rojizo
+            self.setItem(row, col, item)
+        
+        # Hacer scroll al último elemento
+        self.scrollToBottom()
+
+class RadarVisualizationWidget(QWidget):
+    """Widget para visualización gráfica del radar"""
+    
+    def __init__(self):
+        super().__init__()
+        self.detections = []
+        self.scale = 1.0
+        self.center_x = 0
+        self.center_y = 0
+        self.setMinimumSize(400, 400)
+        
+    def add_detection(self, detection: Detection):
+        """Añade una detección a la visualización"""
+        self.detections.append(detection)
+        # Mantener solo las últimas 100 detecciones para rendimiento
+        if len(self.detections) > 100:
+            self.detections = self.detections[-100:]
+        self.update()
+    
+    def paintEvent(self, event):
+        """Dibuja la visualización del radar"""
+        if PYQT_VERSION == 6:
+            from PyQt6.QtGui import QPainter, QPen, QBrush
+        else:
+            from PyQt5.QtGui import QPainter, QPen, QBrush
+        
+        painter = QPainter(self)
+        
+        if PYQT_VERSION == 6:
+            painter.setRenderHint(QPainter.RenderHint.Antialiasing)
+        else:
+            painter.setRenderHint(QPainter.Antialiasing)
+        
+        # Fondo
+        painter.fillRect(self.rect(), QColor(20, 20, 40))
+        
+        # Centro del radar
+        center_x = self.width() // 2
+        center_y = self.height() // 2
+        
+        # Dibujar círculos concéntricos (rangos)
+        painter.setPen(QPen(QColor(0, 100, 0), 1))
+        for i in range(1, 6):
+            radius = i * 60
+            painter.drawEllipse(center_x - radius, center_y - radius, 
+                              radius * 2, radius * 2)
+        
+        # Dibujar líneas de azimut
+        for angle in range(0, 360, 30):
+            rad = math.radians(angle)
+            end_x = center_x + 300 * math.cos(rad)
+            end_y = center_y + 300 * math.sin(rad)
+            painter.drawLine(center_x, center_y, int(end_x), int(end_y))
+        
+        # Dibujar detecciones
+        current_time = datetime.now()
+        for detection in self.detections:
+            # Calcular edad de la detección
+            age = (current_time - detection.timestamp).total_seconds()
+            if age > 60:  # No mostrar detecciones mayores a 1 minuto
+                continue
+            
+            # Calcular posición en pantalla
+            x = center_x + detection.x * 0.5
+            y = center_y + detection.y * 0.5
+            
+            # Color basado en el estado
+            if detection.is_false_positive:
+                color = QColor(255, 100, 100, 150)  # Rojo semi-transparente
+            else:
+                color = QColor(100, 255, 100, 200)  # Verde
+            
+            # Tamaño basado en la edad (más reciente = más grande)
+            size = max(3, 10 - int(age / 6))
+            
+            painter.setBrush(QBrush(color))
+            painter.setPen(QPen(color, 1))
+            painter.drawEllipse(int(x - size), int(y - size), size * 2, size * 2)
+            
+            # Dibujar vector de velocidad
+            if detection.speed > 0:
+                angle_rad = math.radians(detection.heading)
+                vel_x = x + detection.speed * 3 * math.cos(angle_rad)
+                vel_y = y + detection.speed * 3 * math.sin(angle_rad)
+                
+                painter.setPen(QPen(color, 2))
+                painter.drawLine(int(x), int(y), int(vel_x), int(vel_y))
+
+class MainWindow(QMainWindow):
+    """Ventana principal de la aplicación"""
+    
+    def __init__(self):
+        super().__init__()
+        self.radar_api = None
+        self.data_thread = None
+        self.false_positive_filter = FalsePositiveFilter()
+        self.all_detections = []
+        self.session_start_time = None
+        self.last_update_time = None
+        
+        self.setup_ui()
+        self.setup_timer()
+        
+    def setup_ui(self):
+        self.setWindowTitle("Radar MAGOS - Sistema de Detección Marina")
+        self.setGeometry(100, 100, 1400, 900)
+        
+        # Widget central
+        central_widget = QWidget()
+        self.setCentralWidget(central_widget)
+        
+        # Layout principal
+        main_layout = QVBoxLayout(central_widget)
+        
+        # Panel de conexión
+        connection_group = self.create_connection_panel()
+        main_layout.addWidget(connection_group)
+        
+        # Splitter principal
+        if PYQT_VERSION == 6:
+            main_splitter = QSplitter(Qt.Orientation.Horizontal)
+        else:
+            main_splitter = QSplitter(Qt.Horizontal)
+        main_layout.addWidget(main_splitter)
+        
+        # Panel izquierdo - Vista web del radar
+        left_panel = self.create_web_panel()
+        main_splitter.addWidget(left_panel)
+        
+        # Panel derecho - Datos y controles
+        right_panel = self.create_data_panel()
+        main_splitter.addWidget(right_panel)
+        
+        # Configurar proporciones del splitter
+        main_splitter.setSizes([600, 800])
+        
+        # Barra de estado
+        self.statusBar().showMessage("Desconectado del radar")
+    
+    def create_connection_panel(self) -> QGroupBox:
+        """Crea el panel de conexión"""
+        group = QGroupBox("Configuración de Conexión")
+        layout = QFormLayout(group)
+        
+        # Campos de conexión
+        self.url_edit = QLineEdit("http://192.168.1.100:8601")
+        self.username_edit = QLineEdit("technician")
+        self.password_edit = QLineEdit("magnolia")
+        
+        if PYQT_VERSION == 6:
+            self.password_edit.setEchoMode(QLineEdit.EchoMode.Password)
+        else:
+            self.password_edit.setEchoMode(QLineEdit.Password)
+        
+        # Botones
+        self.connect_btn = QPushButton("Conectar")
+        self.disconnect_btn = QPushButton("Desconectar")
+        self.disconnect_btn.setEnabled(False)
+        
+        # Status de conexión
+        self.connection_status = QLabel("●")
+        self.connection_status.setStyleSheet("color: red; font-size: 16px;")
+        
+        # Layout
+        layout.addRow("URL del Radar:", self.url_edit)
+        layout.addRow("Usuario:", self.username_edit)
+        layout.addRow("Contraseña:", self.password_edit)
+        
+        button_layout = QHBoxLayout()
+        button_layout.addWidget(self.connect_btn)
+        button_layout.addWidget(self.disconnect_btn)
+        button_layout.addWidget(QLabel("Estado:"))
+        button_layout.addWidget(self.connection_status)
+        button_layout.addStretch()
+        
+        layout.addRow(button_layout)
+        
+        # Conectar señales
+        self.connect_btn.clicked.connect(self.connect_to_radar)
+        self.disconnect_btn.clicked.connect(self.disconnect_from_radar)
+        
+        return group
+    
+    def create_web_panel(self) -> QWidget:
+        """Crea el panel de vista web"""
+        widget = QWidget()
+        layout = QVBoxLayout(widget)
+        
+        # Título
+        title = QLabel("Vista Web del Radar MAGOS")
+        if PYQT_VERSION == 6:
+            title.setFont(QFont("Arial", 12, QFont.Weight.Bold))
+        else:
+            title.setFont(QFont("Arial", 12, QFont.Bold))
+        layout.addWidget(title)
+        
+        # Vista web
+        try:
+            self.web_view = RadarWebView()
+            layout.addWidget(self.web_view)
+            self.web_view.loadFinished.connect(self.handle_web_load_finished)
+        except Exception as e:
+            # Si WebEngine no está disponible, mostrar un placeholder
+            placeholder = QLabel("Vista Web no disponible\n(PyQt6-WebEngine no instalado)")
+            placeholder.setStyleSheet("border: 1px solid gray; padding: 20px; text-align: center;")
+            layout.addWidget(placeholder)
+            self.web_view = None
+        
+        # Botones para cargar y recargar
+
+        load_btn = QPushButton("Cargar Página")
+        load_btn.clicked.connect(self.load_web_view)
+        layout.addWidget(load_btn)
+
+        reload_btn = QPushButton("Recargar Vista Web")
+        reload_btn.clicked.connect(self.reload_web_view)
+        layout.addWidget(reload_btn)
+
+        return widget
+
+    def create_data_panel(self) -> QWidget:
+        """Crea el panel de datos"""
+        widget = QWidget()
+        layout = QVBoxLayout(widget)
+
+        # Tabs
+        tab_widget = QTabWidget()
+        layout.addWidget(tab_widget)
+
+        # Tab 1: Detecciones en tiempo real
+        detections_tab = self.create_detections_tab()
+        tab_widget.addTab(detections_tab, "Detecciones")
+
+        # Tab 2: Configuración de filtros
+        filters_tab = self.create_filters_tab()
+        tab_widget.addTab(filters_tab, "Filtros")
+
+        # Tab 3: Estadísticas
+        stats_tab = self.create_stats_tab()
+        tab_widget.addTab(stats_tab, "Estadísticas")
+
+        # Tab 4: Visualización
+        viz_tab = self.create_visualization_tab()
+        tab_widget.addTab(viz_tab, "Visualización")
+
+        return widget
+
+    def create_detections_tab(self) -> QWidget:
+        """Crea la pestaña de detecciones"""
+        widget = QWidget()
+        layout = QVBoxLayout(widget)
+        
+        # Panel de control
+        control_panel = QGroupBox("Control de Monitoreo")
+        control_layout = QHBoxLayout(control_panel)
+        
+        self.auto_update_cb = QCheckBox("Actualización Automática")
+        self.auto_update_cb.setChecked(True)
+        
+        self.update_interval_spin = QSpinBox()
+        self.update_interval_spin.setRange(1, 60)
+        self.update_interval_spin.setValue(5)
+        self.update_interval_spin.setSuffix(" seg")
+        
+        self.clear_btn = QPushButton("Limpiar Tabla")
+        self.clear_btn.clicked.connect(self.clear_detections)
+        
+        control_layout.addWidget(self.auto_update_cb)
+        control_layout.addWidget(QLabel("Intervalo:"))
+        control_layout.addWidget(self.update_interval_spin)
+        control_layout.addWidget(self.clear_btn)
+        control_layout.addStretch()
+        
+        layout.addWidget(control_panel)
+        
+        # Estadísticas rápidas
+        stats_panel = QGroupBox("Estadísticas Rápidas")
+        stats_layout = QFormLayout(stats_panel)
+        
+        self.total_detections_label = QLabel("0")
+        self.valid_detections_label = QLabel("0")
+        self.false_positives_label = QLabel("0")
+        self.last_update_label = QLabel("Nunca")
+        
+        stats_layout.addRow("Total Detecciones:", self.total_detections_label)
+        stats_layout.addRow("Detecciones Válidas:", self.valid_detections_label)
+        stats_layout.addRow("Falsos Positivos:", self.false_positives_label)
+        stats_layout.addRow("Última Actualización:", self.last_update_label)
+        
+        layout.addWidget(stats_panel)
+        
+        # Tabla de detecciones
+        self.detections_table = DetectionTableWidget()
+        layout.addWidget(self.detections_table)
+        
+        return widget
+    
+    def create_filters_tab(self) -> QWidget:
+        """Crea la pestaña de configuración de filtros"""
+        widget = QWidget()
+        layout = QVBoxLayout(widget)
+        
+        # Configuración de filtros de falsos positivos
+        filter_group = QGroupBox("Configuración de Filtros de Falsos Positivos")
+        filter_layout = QFormLayout(filter_group)
+        
+        self.min_duration_spin = QDoubleSpinBox()
+        self.min_duration_spin.setRange(1.0, 300.0)
+        self.min_duration_spin.setValue(10.0)
+        self.min_duration_spin.setSuffix(" seg")
+        
+        self.min_distance_spin = QDoubleSpinBox()
+        self.min_distance_spin.setRange(1.0, 1000.0)
+        self.min_distance_spin.setValue(50.0)
+        self.min_distance_spin.setSuffix(" m")
+        
+        self.min_speed_spin = QDoubleSpinBox()
+        self.min_speed_spin.setRange(0.1, 100.0)
+        self.min_speed_spin.setValue(1.0)
+        self.min_speed_spin.setSuffix(" m/s")
+        
+        self.max_stationary_spin = QDoubleSpinBox()
+        self.max_stationary_spin.setRange(1.0, 60.0)
+        self.max_stationary_spin.setValue(5.0)
+        self.max_stationary_spin.setSuffix(" seg")
+        
+        filter_layout.addRow("Duración Mínima de Track:", self.min_duration_spin)
+        filter_layout.addRow("Distancia Mínima Recorrida:", self.min_distance_spin)
+        filter_layout.addRow("Velocidad Mínima:", self.min_speed_spin)
+        filter_layout.addRow("Tiempo Máximo Estacionario:", self.max_stationary_spin)
+        
+        # Botón para aplicar configuración
+        apply_filters_btn = QPushButton("Aplicar Configuración")
+        apply_filters_btn.clicked.connect(self.apply_filter_settings)
+        filter_layout.addRow(apply_filters_btn)
+        
+        layout.addWidget(filter_group)
+        
+        # Configuración de zona marítima
+        zone_group = QGroupBox("Configuración de Zona Marítima")
+        zone_layout = QFormLayout(zone_group)
+        
+        self.sea_zone_cb = QCheckBox("Activar Filtro de Zona Marítima")
+        self.sea_zone_cb.setChecked(True)
+        
+        zone_layout.addRow(self.sea_zone_cb)
+        
+        layout.addWidget(zone_group)
+        layout.addStretch()
+        
+        return widget
+    
+    def create_stats_tab(self) -> QWidget:
+        """Crea la pestaña de estadísticas"""
+        widget = QWidget()
+        layout = QVBoxLayout(widget)
+        
+        # Estadísticas detalladas
+        stats_group = QGroupBox("Estadísticas Detalladas")
+        stats_layout = QFormLayout(stats_group)
+        
+        self.session_start_label = QLabel("No iniciada")
+        self.total_session_detections = QLabel("0")
+        self.avg_detections_per_minute = QLabel("0.0")
+        self.filter_efficiency = QLabel("0.0%")
+        
+        stats_layout.addRow("Sesión Iniciada:", self.session_start_label)
+        stats_layout.addRow("Total Detecciones (Sesión):", self.total_session_detections)
+        stats_layout.addRow("Promedio por Minuto:", self.avg_detections_per_minute)
+        stats_layout.addRow("Eficiencia del Filtro:", self.filter_efficiency)
+        
+        layout.addWidget(stats_group)
+        
+        # Log de eventos
+        log_group = QGroupBox("Log de Eventos")
+        log_layout = QVBoxLayout(log_group)
+        
+        self.log_text = QTextEdit()
+        self.log_text.setMaximumHeight(200)
+        self.log_text.setReadOnly(True)
+        
+        log_layout.addWidget(self.log_text)
+        
+        layout.addWidget(log_group)
+        layout.addStretch()
+        
+        return widget
+    
+    def create_visualization_tab(self) -> QWidget:
+        """Crea la pestaña de visualización"""
+        widget = QWidget()
+        layout = QVBoxLayout(widget)
+        
+        # Controles de visualización
+        controls_group = QGroupBox("Controles de Visualización")
+        controls_layout = QHBoxLayout(controls_group)
+        
+        self.viz_enabled_cb = QCheckBox("Habilitar Visualización")
+        self.viz_enabled_cb.setChecked(True)
+        
+        self.show_false_positives_cb = QCheckBox("Mostrar Falsos Positivos")
+        self.show_false_positives_cb.setChecked(True)
+        
+        self.trail_length_spin = QSpinBox()
+        self.trail_length_spin.setRange(10, 200)
+        self.trail_length_spin.setValue(100)
+        self.trail_length_spin.setSuffix(" detecciones")
+        
+        controls_layout.addWidget(self.viz_enabled_cb)
+        controls_layout.addWidget(self.show_false_positives_cb)
+        controls_layout.addWidget(QLabel("Longitud de Rastro:"))
+        controls_layout.addWidget(self.trail_length_spin)
+        controls_layout.addStretch()
+        
+        layout.addWidget(controls_group)
+        
+        # Widget de visualización
+        self.radar_viz = RadarVisualizationWidget()
+        layout.addWidget(self.radar_viz)
+        
+        return widget
+    
+    def setup_timer(self):
+        """Configura el timer para actualizaciones"""
+        self.update_timer = QTimer()
+        self.update_timer.timeout.connect(self.update_statistics)
+        self.update_timer.start(1000)  # Actualizar cada segundo
+    
+    def connect_to_radar(self):
+        """Conecta al radar MAGOS"""
+        url = self.url_edit.text()
+        username = self.username_edit.text()
+        password = self.password_edit.text()
+
+        if DEBUG:
+            msg = f"Conectando a {url} como {username}"
+            print(f"DEBUG: {msg}")
+            self.log_event(msg)
+        
+        if not all([url, username, password]):
+            QMessageBox.warning(self, "Error", "Por favor, complete todos los campos de conexión.")
+            return
+        
+        try:
+            self.radar_api = RadarAPI(url, username, password)
+            
+            if self.radar_api.authenticate():
+                self.connection_status.setStyleSheet("color: green; font-size: 16px;")
+                self.statusBar().showMessage("Conectado al radar MAGOS")
+                
+                self.connect_btn.setEnabled(False)
+                self.disconnect_btn.setEnabled(True)
+                
+                # Cargar vista web
+                self.load_web_view()
+                
+                # Iniciar recolección de datos
+                self.start_data_collection()
+                
+                # Log
+                self.log_event("Conectado exitosamente al radar MAGOS")
+                self.session_start_time = datetime.now()
+                self.session_start_label.setText(self.session_start_time.strftime('%Y-%m-%d %H:%M:%S'))
+                
+            else:
+                QMessageBox.critical(self, "Error de Conexión",
+                                   "No se pudo autenticar con el radar. Verifique las credenciales.")
+                if DEBUG:
+                    print("DEBUG: Autenticación fallida")
+                    self.log_event("Autenticación fallida")
+                
+        except Exception as e:
+            QMessageBox.critical(self, "Error", f"Error de conexión: {str(e)}")
+            if DEBUG:
+                print(f"DEBUG: Error de conexión: {e}")
+                self.log_event(f"Error de conexión: {e}")
+    
+    def disconnect_from_radar(self):
+        """Desconecta del radar"""
+        if DEBUG:
+            print("DEBUG: Desconectando del radar")
+
+        if self.data_thread:
+            self.data_thread.stop()
+            self.data_thread = None
+
+        self.radar_api = None
+        self.connection_status.setStyleSheet("color: red; font-size: 16px;")
+        self.statusBar().showMessage("Desconectado del radar")
+
+        self.connect_btn.setEnabled(True)
+        self.disconnect_btn.setEnabled(False)
+
+        self.log_event("Desconectado del radar MAGOS")
+    
+    def load_web_view(self):
+        """Carga la vista web del radar"""
+        if self.radar_api and self.web_view:
+
+            # La autenticación para la interfaz web se realiza mediante un token
+            # obtenido al conectarse al radar. Construimos la URL de forma
+            # robusta para evitar problemas con barras al final.
+            # Usamos trailing slash para prevenir errores "Cannot GET /webclient"
+            # en algunos servidores que esperan la ruta con '/' al final.
+            web_base = urljoin(self.radar_api.base_url + '/', 'webclient/')
+            web_url = f"{web_base}?token={self.radar_api.token}"
+
+
+            if DEBUG:
+                debug_msg = f"Cargando URL web: {web_url}"
+                print(f"DEBUG: {debug_msg}")
+                self.log_event(debug_msg)
+            self.web_view.setUrl(QUrl(web_url))
+
+    
+    def reload_web_view(self):
+        """Recarga la vista web"""
+        if self.web_view:
+            self.web_view.reload()
+
+    def handle_web_load_finished(self, ok: bool):
+        """Señal al terminar la carga de la web"""
+        if DEBUG:
+            msg = (
+                "Interfaz web cargada correctamente"
+                if ok
+                else "Error al cargar la interfaz web"
+            )
+            print(f"DEBUG: {msg}")
+            self.log_event(msg)
+
+            if ok and self.web_view:
+
+                def _log_html(html: str):
+                    snippet = html.replace("\n", " ")[:200]
+                    print(f"DEBUG: HTML inicial: {snippet}")
+                    self.log_event(f"HTML inicial: {snippet}")
+
+                self.web_view.page().toHtml(_log_html)
+    
+    def start_data_collection(self):
+        """Inicia la recolección de datos"""
+        if self.radar_api and not self.data_thread:
+            self.data_thread = DataCollectionThread(self.radar_api)
+            self.data_thread.detections_received.connect(self.process_new_detections)
+            self.data_thread.connection_status.connect(self.update_connection_status)
+            
+            # Configurar intervalo de actualización
+            self.data_thread.update_interval = self.update_interval_spin.value()
+            
+            self.data_thread.start()
+    
+    def process_new_detections(self, detections: List[Detection]):
+        """Procesa nuevas detecciones recibidas"""
+        if not detections:
+            return
+        
+        # Aplicar filtros de falsos positivos
+        filtered_detections = self.false_positive_filter.filter_detections(detections)
+        
+        # Agregar a la lista total
+        self.all_detections.extend(filtered_detections)
+        
+        # Mantener solo las últimas 1000 detecciones para rendimiento
+        if len(self.all_detections) > 1000:
+            self.all_detections = self.all_detections[-1000:]
+        
+        # Actualizar tabla si la actualización automática está habilitada
+        if self.auto_update_cb.isChecked():
+            for detection in filtered_detections:
+                self.detections_table.add_detection(detection)
+        
+        # Actualizar visualización
+        if hasattr(self, 'viz_enabled_cb') and self.viz_enabled_cb.isChecked():
+            for detection in filtered_detections:
+                if (not detection.is_false_positive or 
+                    (hasattr(self, 'show_false_positives_cb') and 
+                     self.show_false_positives_cb.isChecked())):
+                    self.radar_viz.add_detection(detection)
+        
+        # Actualizar timestamp de última actualización
+        self.last_update_time = datetime.now()
+        self.last_update_label.setText(self.last_update_time.strftime('%H:%M:%S'))
+        
+        # Log
+        valid_count = sum(1 for d in filtered_detections if not d.is_false_positive)
+        false_positive_count = len(filtered_detections) - valid_count
+        
+        if filtered_detections:
+            self.log_event(f"Procesadas {len(filtered_detections)} detecciones "
+                          f"({valid_count} válidas, {false_positive_count} falsos positivos)")
+    
+    def update_connection_status(self, is_connected: bool):
+        """Actualiza el estado de conexión"""
+        if is_connected:
+            self.connection_status.setStyleSheet("color: green; font-size: 16px;")
+        else:
+            self.connection_status.setStyleSheet("color: orange; font-size: 16px;")
+    
+    def apply_filter_settings(self):
+        """Aplica la nueva configuración de filtros"""
+        self.false_positive_filter.min_track_duration = self.min_duration_spin.value()
+        self.false_positive_filter.min_distance_traveled = self.min_distance_spin.value()
+        self.false_positive_filter.min_speed_threshold = self.min_speed_spin.value()
+        self.false_positive_filter.max_stationary_time = self.max_stationary_spin.value()
+        
+        # Reconfigurar el hilo de datos si está activo
+        if self.data_thread:
+            self.data_thread.update_interval = self.update_interval_spin.value()
+        
+        self.log_event("Configuración de filtros actualizada")
+        QMessageBox.information(self, "Configuración", "Los filtros han sido actualizados correctamente.")
+    
+    def clear_detections(self):
+        """Limpia la tabla de detecciones"""
+        self.detections_table.setRowCount(0)
+        self.log_event("Tabla de detecciones limpiada")
+    
+    def update_statistics(self):
+        """Actualiza las estadísticas en tiempo real"""
+        # Estadísticas básicas
+        total = len(self.all_detections)
+        valid = sum(1 for d in self.all_detections if not d.is_false_positive)
+        false_positives = total - valid
+        
+        self.total_detections_label.setText(str(total))
+        self.valid_detections_label.setText(str(valid))
+        self.false_positives_label.setText(str(false_positives))
+        
+        # Estadísticas de sesión
+        self.total_session_detections.setText(str(total))
+        
+        # Calcular promedio por minuto
+        if self.session_start_time:
+            session_duration = (datetime.now() - self.session_start_time).total_seconds() / 60
+            if session_duration > 0:
+                avg_per_minute = total / session_duration
+                self.avg_detections_per_minute.setText(f"{avg_per_minute:.1f}")
+        
+        # Eficiencia del filtro
+        if total > 0:
+            efficiency = (false_positives / total) * 100
+            self.filter_efficiency.setText(f"{efficiency:.1f}%")
+    
+    def log_event(self, message: str):
+        """Añade un evento al log"""
+        timestamp = datetime.now().strftime('%H:%M:%S')
+        log_entry = f"[{timestamp}] {message}"
+        self.log_text.append(log_entry)
+        
+        # Mantener solo las últimas 100 líneas
+        if self.log_text.document().blockCount() > 100:
+            cursor = self.log_text.textCursor()
+            if PYQT_VERSION == 6:
+                cursor.movePosition(cursor.MoveOperation.Start)
+                cursor.select(cursor.SelectionType.BlockUnderCursor)
+            else:
+                cursor.movePosition(cursor.Start)
+                cursor.select(cursor.BlockUnderCursor)
+            cursor.removeSelectedText()
+
+
+class ConfigurationManager:
+    """Gestor de configuración de la aplicación"""
+    
+    def __init__(self, config_file: str = "radar_config.json"):
+        self.config_file = config_file
+        self.default_config = {
+            "connection": {
+                "url": "http://192.168.1.100:8601",
+                "username": "technician",
+                "password": "magnolia"
+            },
+            "filters": {
+                "min_track_duration": 10.0,
+                "min_distance_traveled": 50.0,
+                "min_speed_threshold": 1.0,
+                "max_stationary_time": 5.0
+            },
+            "display": {
+                "auto_update": True,
+                "update_interval": 5,
+                "show_false_positives": True,
+                "trail_length": 100
+            }
+        }
+    
+    def load_config(self) -> dict:
+        """Carga la configuración desde archivo"""
+        try:
+            with open(self.config_file, 'r', encoding='utf-8') as f:
+                config = json.load(f)
+                # Fusionar con configuración por defecto
+                return self._merge_config(self.default_config, config)
+        except FileNotFoundError:
+            return self.default_config.copy()
+        except Exception as e:
+            print(f"Error cargando configuración: {e}")
+            return self.default_config.copy()
+    
+    def save_config(self, config: dict):
+        """Guarda la configuración a archivo"""
+        try:
+            with open(self.config_file, 'w', encoding='utf-8') as f:
+                json.dump(config, f, indent=2, ensure_ascii=False)
+        except Exception as e:
+            print(f"Error guardando configuración: {e}")
+    
+    def _merge_config(self, default: dict, user: dict) -> dict:
+        """Fusiona configuración de usuario con la por defecto"""
+        result = default.copy()
+        for key, value in user.items():
+            if key in result and isinstance(result[key], dict) and isinstance(value, dict):
+                result[key] = self._merge_config(result[key], value)
+            else:
+                result[key] = value
+        return result
+
+
+class ExportManager:
+    """Gestor para exportar datos"""
+    
+    @staticmethod
+    def export_to_csv(detections: List[Detection], filename: str):
+        """Exporta detecciones a CSV"""
+        import csv
+        
+        try:
+            with open(filename, 'w', newline='', encoding='utf-8') as csvfile:
+                writer = csv.writer(csvfile)
+                
+                # Encabezados
+                headers = ['ID', 'Timestamp', 'X', 'Y', 'Speed', 'Heading', 
+                          'Confidence', 'Track_ID', 'Is_False_Positive']
+                writer.writerow(headers)
+                
+                # Datos
+                for detection in detections:
+                    row = [
+                        detection.id,
+                        detection.timestamp.isoformat(),
+                        detection.x,
+                        detection.y,
+                        detection.speed,
+                        detection.heading,
+                        detection.confidence,
+                        detection.track_id or '',
+                        detection.is_false_positive
+                    ]
+                    writer.writerow(row)
+                    
+            return True
+        except Exception as e:
+            print(f"Error exportando a CSV: {e}")
+            return False
+    
+    @staticmethod
+    def export_to_json(detections: List[Detection], filename: str):
+        """Exporta detecciones a JSON"""
+        try:
+            data = []
+            for detection in detections:
+                data.append({
+                    'id': detection.id,
+                    'timestamp': detection.timestamp.isoformat(),
+                    'x': detection.x,
+                    'y': detection.y,
+                    'speed': detection.speed,
+                    'heading': detection.heading,
+                    'confidence': detection.confidence,
+                    'track_id': detection.track_id,
+                    'is_false_positive': detection.is_false_positive
+                })
+            
+            with open(filename, 'w', encoding='utf-8') as f:
+                json.dump(data, f, indent=2, ensure_ascii=False)
+                
+            return True
+        except Exception as e:
+            print(f"Error exportando a JSON: {e}")
+            return False
+
+
+def main():
+    """Función principal"""
+    parser = argparse.ArgumentParser(description="MAGOS Radar Application")
+    parser.add_argument(
+        "--debug",
+        action="store_true",
+        help="Mostrar mensajes de depuración",
+    )
+    args, qt_args = parser.parse_known_args()
+
+    # Qt requiere que la lista de argumentos incluya el nombre del programa
+    qt_args = sys.argv[:1] + qt_args
+
+    global DEBUG
+    if args.debug:
+        DEBUG = True
+
+    app = QApplication(qt_args)
+    
+    # Configurar estilo de la aplicación
+    app.setStyle('Fusion')
+    
+    # Paleta de colores oscura
+    palette = QPalette()
+    if PYQT_VERSION == 6:
+        palette.setColor(QPalette.ColorRole.Window, QColor(53, 53, 53))
+        palette.setColor(QPalette.ColorRole.WindowText, QColor(255, 255, 255))
+        palette.setColor(QPalette.ColorRole.Base, QColor(25, 25, 25))
+        palette.setColor(QPalette.ColorRole.AlternateBase, QColor(53, 53, 53))
+        palette.setColor(QPalette.ColorRole.ToolTipBase, QColor(0, 0, 0))
+        palette.setColor(QPalette.ColorRole.ToolTipText, QColor(255, 255, 255))
+        palette.setColor(QPalette.ColorRole.Text, QColor(255, 255, 255))
+        palette.setColor(QPalette.ColorRole.Button, QColor(53, 53, 53))
+        palette.setColor(QPalette.ColorRole.ButtonText, QColor(255, 255, 255))
+        palette.setColor(QPalette.ColorRole.BrightText, QColor(255, 0, 0))
+        palette.setColor(QPalette.ColorRole.Link, QColor(42, 130, 218))
+        palette.setColor(QPalette.ColorRole.Highlight, QColor(42, 130, 218))
+        palette.setColor(QPalette.ColorRole.HighlightedText, QColor(0, 0, 0))
+    else:
+        palette.setColor(QPalette.Window, QColor(53, 53, 53))
+        palette.setColor(QPalette.WindowText, QColor(255, 255, 255))
+        palette.setColor(QPalette.Base, QColor(25, 25, 25))
+        palette.setColor(QPalette.AlternateBase, QColor(53, 53, 53))
+        palette.setColor(QPalette.ToolTipBase, QColor(0, 0, 0))
+        palette.setColor(QPalette.ToolTipText, QColor(255, 255, 255))
+        palette.setColor(QPalette.Text, QColor(255, 255, 255))
+        palette.setColor(QPalette.Button, QColor(53, 53, 53))
+        palette.setColor(QPalette.ButtonText, QColor(255, 255, 255))
+        palette.setColor(QPalette.BrightText, QColor(255, 0, 0))
+        palette.setColor(QPalette.Link, QColor(42, 130, 218))
+        palette.setColor(QPalette.Highlight, QColor(42, 130, 218))
+        palette.setColor(QPalette.HighlightedText, QColor(0, 0, 0))
+    
+    app.setPalette(palette)
+    
+    # Crear y mostrar ventana principal
+    window = MainWindow()
+    window.show()
+    
+    # Ejecutar aplicación
+    if PYQT_VERSION == 6:
+        sys.exit(app.exec())
+    else:
+        sys.exit(app.exec_())
+
+
+if __name__ == "__main__":
+    main()